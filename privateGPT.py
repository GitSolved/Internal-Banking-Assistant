from langchain.chains import RetrievalQA
from langchain.embeddings import LlamaCppEmbeddings
from langchain.callbacks.streaming_stdout import StreamingStdOutCallbackHandler
from langchain.vectorstores import Chroma
<<<<<<< HEAD
from langchain.llms import GPT4All, LlamaCpp
import os

llama_embeddings_model = os.environ.get("LLAMA_EMBEDDINGS_MODEL")
persist_directory = os.environ.get('PERSIST_DIRECTORY')

model_type = os.environ.get('MODEL_TYPE')
model_path = os.environ.get('MODEL_PATH')
model_n_ctx = os.environ.get('MODEL_N_CTX')

def main():        
    # Load stored vectorstore
    llama = LlamaCppEmbeddings(model_path=llama_embeddings_model, n_ctx=model_n_ctx)
    db = Chroma(persist_directory=persist_directory, embedding_function=llama)
=======
from langchain.llms import GPT4All
from constants import PERSIST_DIRECTORY
from constants import CHROMA_SETTINGS

def main():        
    # Load stored vectorstore
    llama = LlamaCppEmbeddings(model_path="./models/ggml-model-q4_0.bin")
    db = Chroma(persist_directory=PERSIST_DIRECTORY, embedding_function=llama, client_settings=CHROMA_SETTINGS)
>>>>>>> 56c1be36
    retriever = db.as_retriever()
    # Prepare the LLM
    callbacks = [StreamingStdOutCallbackHandler()]
    match model_type:
        case "LlamaCpp":
            llm = LlamaCpp(model_path=model_path, n_ctx=model_n_ctx, callbacks=callbacks, verbose=False)
        case "GPT4All":
            llm = GPT4All(model=model_path, n_ctx=model_n_ctx, backend='gptj', callbacks=callbacks, verbose=False)
        case _default:
            print(f"Model {model_type} not supported!")
            exit;
    qa = RetrievalQA.from_chain_type(llm=llm, chain_type="stuff", retriever=retriever, return_source_documents=True)
    # Interactive questions and answers
    while True:
        query = input("\nEnter a query: ")
        if query == "exit":
            break
        
        # Get the answer from the chain
        res = qa(query)    
        answer, docs = res['result'], res['source_documents']

        # Print the result
        print("\n\n> Question:")
        print(query)
        print("\n> Answer:")
        print(answer)
        
        # Print the relevant sources used for the answer
        for document in docs:
            print("\n> " + document.metadata["source"] + ":")
            print(document.page_content)

if __name__ == "__main__":
    main()<|MERGE_RESOLUTION|>--- conflicted
+++ resolved
@@ -2,7 +2,6 @@
 from langchain.embeddings import LlamaCppEmbeddings
 from langchain.callbacks.streaming_stdout import StreamingStdOutCallbackHandler
 from langchain.vectorstores import Chroma
-<<<<<<< HEAD
 from langchain.llms import GPT4All, LlamaCpp
 import os
 
@@ -13,20 +12,11 @@
 model_path = os.environ.get('MODEL_PATH')
 model_n_ctx = os.environ.get('MODEL_N_CTX')
 
-def main():        
-    # Load stored vectorstore
-    llama = LlamaCppEmbeddings(model_path=llama_embeddings_model, n_ctx=model_n_ctx)
-    db = Chroma(persist_directory=persist_directory, embedding_function=llama)
-=======
-from langchain.llms import GPT4All
-from constants import PERSIST_DIRECTORY
 from constants import CHROMA_SETTINGS
 
-def main():        
-    # Load stored vectorstore
-    llama = LlamaCppEmbeddings(model_path="./models/ggml-model-q4_0.bin")
-    db = Chroma(persist_directory=PERSIST_DIRECTORY, embedding_function=llama, client_settings=CHROMA_SETTINGS)
->>>>>>> 56c1be36
+def main():
+    llama = LlamaCppEmbeddings(model_path=llama_embeddings_model, n_ctx=model_n_ctx)
+    db = Chroma(persist_directory=persist_directory, embedding_function=llama, client_settings=CHROMA_SETTINGS)
     retriever = db.as_retriever()
     # Prepare the LLM
     callbacks = [StreamingStdOutCallbackHandler()]
